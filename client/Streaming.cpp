// Copyright (c) 2015-2016 Josh Blum
// SPDX-License-Identifier: BSL-1.0

#include <SoapySDR/Logger.hpp>
#include <SoapySDR/Formats.hpp>
#include "SoapyClient.hpp"
#include "ClientStreamData.hpp"
#include "SoapyRemoteDefs.hpp"
#include "SoapyURLUtils.hpp"
#include "SoapyRPCPacker.hpp"
#include "SoapyRPCUnpacker.hpp"
#include "SoapyStreamEndpoint.hpp"
#include <algorithm> //std::min, std::find

//lazy fix for the const call issue -- FIXME
#define _mutex const_cast<std::mutex &>(_mutex)
#define _sock const_cast<SoapyRPCSocket &>(_sock)

std::vector<std::string> SoapyRemoteDevice::__getRemoteOnlyStreamFormats(const int direction, const size_t channel) const
{
    std::lock_guard<std::mutex> lock(_mutex);
    SoapyRPCPacker packer(_sock);
    packer & SOAPY_REMOTE_GET_STREAM_FORMATS;
    packer & char(direction);
    packer & int(channel);
    packer();

    SoapyRPCUnpacker unpacker(_sock);
    std::vector<std::string> result;
    unpacker & result;
    return result;
}

std::vector<std::string> SoapyRemoteDevice::getStreamFormats(const int direction, const size_t channel) const
{
    auto formats = __getRemoteOnlyStreamFormats(direction, channel);

    //add complex floats when a conversion is possible
    const bool hasCF32 = std::find(formats.begin(), formats.end(), SOAPY_SDR_CF32) != formats.end();
    const bool hasCS16 = std::find(formats.begin(), formats.end(), SOAPY_SDR_CS16) != formats.end();
    const bool hasCS8 = std::find(formats.begin(), formats.end(), SOAPY_SDR_CS8) != formats.end();
    const bool hasCU8 = std::find(formats.begin(), formats.end(), SOAPY_SDR_CU8) != formats.end();
    if (not hasCF32 and (hasCS16 or hasCS8 or hasCU8)) formats.push_back(SOAPY_SDR_CF32);

    return formats;
}

std::string SoapyRemoteDevice::getNativeStreamFormat(const int direction, const size_t channel, double &fullScale) const
{
    std::lock_guard<std::mutex> lock(_mutex);
    SoapyRPCPacker packer(_sock);
    packer & SOAPY_REMOTE_GET_NATIVE_STREAM_FORMAT;
    packer & char(direction);
    packer & int(channel);
    packer();

    SoapyRPCUnpacker unpacker(_sock);
    std::string result;
    unpacker & result;
    unpacker & fullScale;
    return result;
}

SoapySDR::ArgInfoList SoapyRemoteDevice::getStreamArgsInfo(const int direction, const size_t channel) const
{
    //get the remote arguments first (careful with lock scope)
    SoapySDR::ArgInfoList result;
    {
        std::lock_guard<std::mutex> lock(_mutex);
        SoapyRPCPacker packer(_sock);
        packer & SOAPY_REMOTE_GET_STREAM_ARGS_INFO;
        packer & char(direction);
        packer & int(channel);
        packer();

        SoapyRPCUnpacker unpacker(_sock);
        unpacker & result;
    }

    //insert SoapyRemote stream arguments
    double fullScale = 0.0;
    SoapySDR::ArgInfo formatArg;
    formatArg.key = "remote:format";
    formatArg.value = this->getNativeStreamFormat(direction, channel, fullScale);
    formatArg.name = "Remote Format";
    formatArg.description = "The stream format used on the remote device.";
    formatArg.type = SoapySDR::ArgInfo::STRING;
    formatArg.options = __getRemoteOnlyStreamFormats(direction, channel);
    result.push_back(formatArg);

    SoapySDR::ArgInfo scaleArg;
    scaleArg.key = "remote:scale";
    scaleArg.value = std::to_string(fullScale);
    scaleArg.name = "Remote Scale";
    scaleArg.description = "The factor used to scale remote samples to full-scale floats.";
    scaleArg.type = SoapySDR::ArgInfo::FLOAT;
    result.push_back(scaleArg);

    SoapySDR::ArgInfo mtuArg;
    mtuArg.key = "remote:mtu";
    mtuArg.value = std::to_string(SOAPY_REMOTE_DEFAULT_ENDPOINT_MTU);
    mtuArg.name = "Remote MTU";
    mtuArg.units = "bytes";
    mtuArg.description = "The maximum datagram transfer size in bytes.";
    mtuArg.type = SoapySDR::ArgInfo::INT;
    result.push_back(mtuArg);

    SoapySDR::ArgInfo windowArg;
    windowArg.key = "remote:window";
    windowArg.value = std::to_string(SOAPY_REMOTE_DEFAULT_ENDPOINT_WINDOW);
    windowArg.name = "Remote Window";
    windowArg.units = "bytes";
    windowArg.description = "The size of the kernel socket buffer in bytes.";
    windowArg.type = SoapySDR::ArgInfo::INT;
    result.push_back(windowArg);

    SoapySDR::ArgInfo priorityArg;
    priorityArg.key = "remote:priority";
    priorityArg.value = std::to_string(SOAPY_REMOTE_DEFAULT_THREAD_PRIORITY);
    priorityArg.name = "Remote Priority";
    priorityArg.description = "Specify the scheduling priority of the server forwarding threads.";
    priorityArg.type = SoapySDR::ArgInfo::FLOAT;
    priorityArg.range = SoapySDR::Range(-1.0, 1.0);
    result.push_back(priorityArg);

    return result;
}

SoapySDR::Stream *SoapyRemoteDevice::setupStream(
    const int direction,
    const std::string &localFormat,
    const std::vector<size_t> &channels_,
    const SoapySDR::Kwargs &args_)
{
    //default to channel 0 when not specified
    //the channels vector cannot be empty
    //its used for stream endpoint allocation
    auto channels = channels_;
    if (channels.empty()) channels.push_back(0);
    SoapySDR::Kwargs args(args_); //read/write copy

    //use the remote device's native stream format and scale factor when the conversion is supported
    double nativeScaleFactor = 0.0;
    auto nativeFormat = this->getNativeStreamFormat(direction, channels.front(), nativeScaleFactor);
    const bool useNative = (localFormat == nativeFormat) or
        (localFormat == SOAPY_SDR_CF32 and nativeFormat == SOAPY_SDR_CS16) or
        (localFormat == SOAPY_SDR_CF32 and nativeFormat == SOAPY_SDR_CS8) or
        (localFormat == SOAPY_SDR_CF32 and nativeFormat == SOAPY_SDR_CU8);

    //use the native format when the conversion is supported,
    //otherwise use the client's local format for the default
    auto remoteFormat = useNative?nativeFormat:localFormat;
    const auto remoteFormatIt = args.find(SOAPY_REMOTE_KWARG_FORMAT);
    if (remoteFormatIt != args.end()) remoteFormat = remoteFormatIt->second;

    //use the native scale factor when the remote format is native,
    //otherwise the default scale factor is the max signed integer
    double scaleFactor = (remoteFormat == nativeFormat)?nativeScaleFactor:double(1 << ((SoapySDR::formatToSize(remoteFormat)*4)-1));
    const auto scaleFactorIt = args.find(SOAPY_REMOTE_KWARG_SCALAR);
    if (scaleFactorIt != args.end()) scaleFactor = std::stod(scaleFactorIt->second);

    //determine reliable stream mode with tcp or datagram mode
    std::string prot = _defaultStreamProt;
    const auto protIt = args.find(SOAPY_REMOTE_KWARG_PROT);
    if (protIt != args.end()) prot = protIt->second;
    const bool datagramMode = (prot == "udp");
    if (prot == "udp") {}
    else if (prot == "tcp") {}
    else throw std::runtime_error(
        "SoapyRemote::setupStream() protcol not supported;"
        "expected 'udp' or 'tcp', but got '"+prot+"'");
    args[SOAPY_REMOTE_KWARG_PROT] = prot;

    size_t mtu = datagramMode?SOAPY_REMOTE_DEFAULT_ENDPOINT_MTU:SOAPY_REMOTE_SOCKET_BUFFMAX;
    const auto mtuIt = args.find(SOAPY_REMOTE_KWARG_MTU);
    if (mtuIt != args.end()) mtu = size_t(std::stod(mtuIt->second));
    args[SOAPY_REMOTE_KWARG_MTU] = std::to_string(mtu);

    size_t window = SOAPY_REMOTE_DEFAULT_ENDPOINT_WINDOW;
    const auto windowIt = args.find(SOAPY_REMOTE_KWARG_WINDOW);
    if (windowIt != args.end()) window = size_t(std::stod(windowIt->second));
    args[SOAPY_REMOTE_KWARG_WINDOW] = std::to_string(window);

    SoapySDR::logf(SOAPY_SDR_INFO, "SoapyRemote::setup%sStream(remoteFormat=%s, localFormat=%s, scaleFactor=%g, mtu=%d, window=%d)",
        (direction == SOAPY_SDR_RX)?"Rx":"Tx", remoteFormat.c_str(), localFormat.c_str(), scaleFactor, int(mtu), int(window));

    //check supported formats
    ConvertTypes convertType = CONVERT_MEMCPY;
    if (localFormat == remoteFormat) convertType = CONVERT_MEMCPY;
    else if (localFormat == SOAPY_SDR_CF32 and remoteFormat == SOAPY_SDR_CS16) convertType = CONVERT_CF32_CS16;
    else if (localFormat == SOAPY_SDR_CF32 and remoteFormat == SOAPY_SDR_CS8) convertType = CONVERT_CF32_CS8;
    else if (localFormat == SOAPY_SDR_CF32 and remoteFormat == SOAPY_SDR_CU8) convertType = CONVERT_CF32_CU8;
    else throw std::runtime_error(
        "SoapyRemote::setupStream() conversion not supported;"
        "localFormat="+localFormat+", remoteFormat="+remoteFormat);

    //allocate new local stream data
    ClientStreamData *data = new ClientStreamData();
    data->localFormat = localFormat;
    data->remoteFormat = remoteFormat;
    data->recvBuffs.resize(channels.size());
    data->sendBuffs.resize(channels.size());
    data->convertType = convertType;
    data->scaleFactor = scaleFactor;

    //extract socket node information
    const auto localNode = SoapyURL(_sock.getsockname()).getNode();
    const auto remoteNode = SoapyURL(_sock.getpeername()).getNode();

    //bind the receiver side of the sockets in datagram mode
    std::string clientBindPort, statusBindPort;
    if (datagramMode)
    {
        //bind the stream socket to an automatic port
        const auto bindURL = SoapyURL("udp", localNode, "0").toString();
        int ret = data->streamSock.bind(bindURL);
        if (ret != 0)
        {
            const std::string errorMsg = data->streamSock.lastErrorMsg();
            delete data;
            throw std::runtime_error("SoapyRemote::setupStream("+bindURL+") -- bind FAIL: " + errorMsg);
        }
        SoapySDR::logf(SOAPY_SDR_INFO, "Client side stream bound to %s", data->streamSock.getsockname().c_str());
        clientBindPort = SoapyURL(data->streamSock.getsockname()).getService();

        //bind the status socket to an automatic port
        ret = data->statusSock.bind(bindURL);
        if (ret != 0)
        {
            const std::string errorMsg = data->statusSock.lastErrorMsg();
            delete data;
            throw std::runtime_error("SoapyRemote::setupStream("+bindURL+") -- bind FAIL: " + errorMsg);
        }
        SoapySDR::logf(SOAPY_SDR_INFO, "Client side status bound to %s", data->streamSock.getsockname().c_str());
        statusBindPort = SoapyURL(data->statusSock.getsockname()).getService();
    }
<<<<<<< HEAD
=======
    SoapySDR::logf(SOAPY_SDR_INFO, "Client side status bound to %s", data->statusSock.getsockname().c_str());
    const auto statusBindPort = SoapyURL(data->statusSock.getsockname()).getService();
>>>>>>> bdc3a740

    //setup the remote end of the stream
    std::lock_guard<std::mutex> lock(_mutex);
    SoapyRPCPacker packer(_sock);
    packer & SOAPY_REMOTE_SETUP_STREAM;
    packer & char(direction);
    packer & remoteFormat;
    packer & channels;
    packer & args;
    packer & clientBindPort;
    packer & statusBindPort;
    packer();

    //for tcp mode: get the binding port here and connect to it
    std::string serverBindPort;
    if (not datagramMode)
    {
        SoapyRPCUnpacker unpackerTcp(_sock);
        unpackerTcp & serverBindPort;
        const auto connectURL = SoapyURL(prot, remoteNode, serverBindPort).toString();
        int ret = data->streamSock.connect(connectURL);
        if (ret != 0)
        {
            const std::string errorMsg = data->streamSock.lastErrorMsg();
            delete data;
            throw std::runtime_error("SoapyRemote::setupStream("+connectURL+") -- connect FAIL: " + errorMsg);
        }
        ret = data->statusSock.connect(connectURL);
        if (ret != 0)
        {
            const std::string errorMsg = data->statusSock.lastErrorMsg();
            delete data;
            throw std::runtime_error("SoapyRemote::setupStream("+connectURL+") -- connect FAIL: " + errorMsg);
        }
    }

    //and wait for the response with binding port and stream id
    SoapyRPCUnpacker unpacker(_sock);
    unpacker & data->streamId;
    unpacker & serverBindPort;

    //connect the sending end of the stream socket
    if (datagramMode)
    {
        //connect the stream socket to the specified port
        const auto connectURL = SoapyURL(prot, remoteNode, serverBindPort).toString();
        int ret = data->streamSock.connect(connectURL);
        if (ret != 0)
        {
            const std::string errorMsg = data->streamSock.lastErrorMsg();
            delete data;
            throw std::runtime_error("SoapyRemote::setupStream("+connectURL+") -- connect FAIL: " + errorMsg);
        }
        SoapySDR::logf(SOAPY_SDR_INFO, "Client side stream connected to %s", data->streamSock.getpeername().c_str());
    }

    //create endpoint
    data->endpoint = new SoapyStreamEndpoint(data->streamSock, data->statusSock,
        datagramMode, direction == SOAPY_SDR_RX, channels.size(),
        SoapySDR::formatToSize(remoteFormat), mtu, window);

    return (SoapySDR::Stream *)data;
}

void SoapyRemoteDevice::closeStream(SoapySDR::Stream *stream)
{
    auto data = (ClientStreamData *)stream;

    std::lock_guard<std::mutex> lock(_mutex);
    SoapyRPCPacker packer(_sock);
    packer & SOAPY_REMOTE_CLOSE_STREAM;
    packer & data->streamId;
    packer();

    SoapyRPCUnpacker unpacker(_sock);

    //cleanup local stream data
    delete data->endpoint;
    delete data;
}

size_t SoapyRemoteDevice::getStreamMTU(SoapySDR::Stream *stream) const
{
    auto data = (ClientStreamData *)stream;
    return data->endpoint->getBuffSize();
    return SoapySDR::Device::getStreamMTU(stream);
}

int SoapyRemoteDevice::activateStream(
    SoapySDR::Stream *stream,
    const int flags,
    const long long timeNs,
    const size_t numElems)
{
    auto data = (ClientStreamData *)stream;

    std::lock_guard<std::mutex> lock(_mutex);
    SoapyRPCPacker packer(_sock);
    packer & SOAPY_REMOTE_ACTIVATE_STREAM;
    packer & data->streamId;
    packer & flags;
    packer & timeNs;
    packer & int(numElems);
    packer();

    SoapyRPCUnpacker unpacker(_sock);
    int result = 0;
    unpacker & result;
    return result;
}

int SoapyRemoteDevice::deactivateStream(
    SoapySDR::Stream *stream,
    const int flags,
    const long long timeNs)
{
    auto data = (ClientStreamData *)stream;

    std::lock_guard<std::mutex> lock(_mutex);
    SoapyRPCPacker packer(_sock);
    packer & SOAPY_REMOTE_DEACTIVATE_STREAM;
    packer & data->streamId;
    packer & flags;
    packer & timeNs;
    packer();

    SoapyRPCUnpacker unpacker(_sock);
    int result = 0;
    unpacker & result;
    return result;
}

int SoapyRemoteDevice::readStream(
    SoapySDR::Stream *stream,
    void * const *buffs,
    const size_t numElems,
    int &flags,
    long long &timeNs,
    const long timeoutUs)
{
    auto data = (ClientStreamData *)stream;

    //call into direct buffer access (when there is no remainder)
    if (data->readElemsLeft == 0)
    {
        int ret = this->acquireReadBuffer(stream, data->readHandle, data->recvBuffs.data(), flags, timeNs, timeoutUs);
        if (ret < 0) return ret;
        data->readElemsLeft = size_t(ret);
    }

    //convert the buffer
    size_t numSamples = std::min(numElems, data->readElemsLeft);
    data->convertRecvBuffs(buffs, numSamples);
    data->readElemsLeft -= numSamples;

    //completed the buffer, release its handle
    if (data->readElemsLeft == 0)
    {
        this->releaseReadBuffer(stream, data->readHandle);
    }

    //increment pointers for the remainder conversion
    else
    {
        flags |= SOAPY_SDR_MORE_FRAGMENTS;
        const size_t offsetBytes = data->endpoint->getElemSize()*numSamples;
        for (size_t i = 0; i < data->recvBuffs.size(); i++)
        {
            data->recvBuffs[i] = ((char *)data->recvBuffs[i]) + offsetBytes;
        }
    }

    return numSamples;
}

int SoapyRemoteDevice::writeStream(
    SoapySDR::Stream *stream,
    const void * const *buffs,
    const size_t numElems,
    int &flags,
    const long long timeNs,
    const long timeoutUs)
{
    auto data = (ClientStreamData *)stream;

    //acquire from direct buffer access
    size_t handle = 0;
    int ret = this->acquireWriteBuffer(stream, handle, data->sendBuffs.data(), timeoutUs);
    if (ret < 0) return ret;

    //only end burst if the last sample can be released
    const size_t numSamples = std::min<size_t>(ret, numElems);
    if (numSamples < numElems) flags &= ~(SOAPY_SDR_END_BURST);

    //convert the samples
    data->convertSendBuffs(buffs, numSamples);

    //release to direct buffer access
    this->releaseWriteBuffer(stream, handle, numSamples, flags, timeNs);
    return numSamples;
}

int SoapyRemoteDevice::readStreamStatus(
    SoapySDR::Stream *stream,
    size_t &chanMask,
    int &flags,
    long long &timeNs,
    const long timeoutUs)
{
    auto data = (ClientStreamData *)stream;
    auto ep = data->endpoint;
    if (not ep->waitStatus(timeoutUs)) return SOAPY_SDR_TIMEOUT;
    return ep->readStatus(chanMask, flags, timeNs);
}

/*******************************************************************
 * Direct buffer access API
 ******************************************************************/

size_t SoapyRemoteDevice::getNumDirectAccessBuffers(SoapySDR::Stream *stream)
{
    auto data = (ClientStreamData *)stream;
    return data->endpoint->getNumBuffs();
}

int SoapyRemoteDevice::getDirectAccessBufferAddrs(SoapySDR::Stream *stream, const size_t handle, void **buffs)
{
    auto data = (ClientStreamData *)stream;
    data->endpoint->getAddrs(handle, buffs);
    return 0;
}

int SoapyRemoteDevice::acquireReadBuffer(
    SoapySDR::Stream *stream,
    size_t &handle,
    const void **buffs,
    int &flags,
    long long &timeNs,
    const long timeoutUs)
{
    auto data = (ClientStreamData *)stream;
    auto ep = data->endpoint;
    if (not ep->waitRecv(timeoutUs)) return SOAPY_SDR_TIMEOUT;
    return ep->acquireRecv(handle, buffs, flags, timeNs);
}

void SoapyRemoteDevice::releaseReadBuffer(
    SoapySDR::Stream *stream,
    const size_t handle)
{
    auto data = (ClientStreamData *)stream;
    auto ep = data->endpoint;
    return ep->releaseRecv(handle);
}

int SoapyRemoteDevice::acquireWriteBuffer(
    SoapySDR::Stream *stream,
    size_t &handle,
    void **buffs,
    const long timeoutUs)
{
    auto data = (ClientStreamData *)stream;
    auto ep = data->endpoint;
    if (not ep->waitSend(timeoutUs)) return SOAPY_SDR_TIMEOUT;
    return ep->acquireSend(handle, buffs);
}

void SoapyRemoteDevice::releaseWriteBuffer(
    SoapySDR::Stream *stream,
    const size_t handle,
    const size_t numElems,
    int &flags,
    const long long timeNs)
{
    auto data = (ClientStreamData *)stream;
    auto ep = data->endpoint;
    return ep->releaseSend(handle, numElems, flags, timeNs);
}<|MERGE_RESOLUTION|>--- conflicted
+++ resolved
@@ -231,14 +231,9 @@
             delete data;
             throw std::runtime_error("SoapyRemote::setupStream("+bindURL+") -- bind FAIL: " + errorMsg);
         }
-        SoapySDR::logf(SOAPY_SDR_INFO, "Client side status bound to %s", data->streamSock.getsockname().c_str());
+        SoapySDR::logf(SOAPY_SDR_INFO, "Client side status bound to %s", data->statusSock.getsockname().c_str());
         statusBindPort = SoapyURL(data->statusSock.getsockname()).getService();
     }
-<<<<<<< HEAD
-=======
-    SoapySDR::logf(SOAPY_SDR_INFO, "Client side status bound to %s", data->statusSock.getsockname().c_str());
-    const auto statusBindPort = SoapyURL(data->statusSock.getsockname()).getService();
->>>>>>> bdc3a740
 
     //setup the remote end of the stream
     std::lock_guard<std::mutex> lock(_mutex);
